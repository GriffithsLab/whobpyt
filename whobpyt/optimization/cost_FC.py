"""
Authors: Zheng Wang, John Griffiths, Andrew Clappisan, Hussain Ather
Neural Mass Model fitting
module for cost calculation
"""

import numpy as np  # for numerical operations
import torch
from whobpyt.datatypes.AbstractLoss import AbstractLoss


class CostsFC(AbstractLoss):
<<<<<<< HEAD
    """
    Cost function for Fitting the Functional Connectivity (FC) matrix.
    The cost function is the negative log-likelihood of the Pearson correlation between the simulated FC and empirical FC.
    """
    def __init__(self):
=======
    def __init__(self, simKey):
>>>>>>> d6905f26
        super(CostsFC, self).__init__()
        self.simKey = simKey

    def loss(self, sim, emp, model: torch.nn.Module = None, state_vals = None):
        """Function to calculate the cost function for Functional Connectivity (FC) fitting. It initially calculates the FC matrix using the data from the BOLD time series, makes that mean-zero, and then calculates the Pearson Correlation between the simulated FC and empirical FC. The FC matrix values are then transposed to the 0-1 range. We then use this FC matrix as a probability matrix and use it to get the cross-entropy-like loss using negative log likelihood.

        Parameters
        ----------
        sim: tensor with node_size X datapoint
            simulated BOLD
        emp: tensor with node_size X datapoint
            empirical BOLD
        model: torch.nn.Module
            model to be used for the loss calculation
            default: None
        state_vals: list
            list of state values
            default: None

        Returns
        -------
        losses_corr: tensor
            cost function value
        """
        logits_series_tf = sim
        labels_series_tf = emp
        # get node_size() and TRs_per_window()
        node_size = logits_series_tf.shape[0]
        truncated_backprop_length = logits_series_tf.shape[1]

        # remove mean across time
        labels_series_tf_n = labels_series_tf - torch.reshape(torch.mean(labels_series_tf, 1),
                                                              [node_size, 1])  # - torch.matmul(

        logits_series_tf_n = logits_series_tf - torch.reshape(torch.mean(logits_series_tf, 1),
                                                              [node_size, 1])  # - torch.matmul(

        # correlation
        cov_sim = torch.matmul(logits_series_tf_n, torch.transpose(logits_series_tf_n, 0, 1))
        cov_def = torch.matmul(labels_series_tf_n, torch.transpose(labels_series_tf_n, 0, 1))

        # Getting the FC matrix for the simulated and empirical BOLD signals
        FC_sim_T = torch.matmul(torch.matmul(torch.diag(torch.reciprocal(torch.sqrt(
            torch.diag(cov_sim)))), cov_sim),
            torch.diag(torch.reciprocal(torch.sqrt(torch.diag(cov_sim))))) # SIMULATED FC
        FC_T = torch.matmul(torch.matmul(torch.diag(torch.reciprocal(torch.sqrt(torch.diag(cov_def)))), cov_def), torch.diag(torch.reciprocal(torch.sqrt(torch.diag(cov_def))))) # EMPIRICAL FC

        # Masking out the upper triangle of the FC matrix and keeping the lower triangle
        ones_tri = torch.tril(torch.ones_like(FC_T), -1)
        zeros = torch.zeros_like(FC_T)  # create a tensor all ones
        mask = torch.greater(ones_tri, zeros)  # boolean tensor, mask[i] = True iff x[i] > 1

        FC_tri_v = torch.masked_select(FC_T, mask)
        FC_sim_tri_v = torch.masked_select(FC_sim_T, mask)

        # Bring the FC mean to zero
        FC_v = FC_tri_v - torch.mean(FC_tri_v)
        FC_sim_v = FC_sim_tri_v - torch.mean(FC_sim_tri_v)

        # Calculate the correlation coefficient between the simulated FC and empirical FC
        corr_FC = torch.sum(torch.multiply(FC_v, FC_sim_v)) \
                  * torch.reciprocal(torch.sqrt(torch.sum(torch.multiply(FC_v, FC_v)))) \
                  * torch.reciprocal(torch.sqrt(torch.sum(torch.multiply(FC_sim_v, FC_sim_v))))

        # Bringing the corr-FC to the 0-1 range, and calculating the negative log-likelihood
        losses_corr = -torch.log(0.5000 + 0.5 * corr_FC)  # torch.mean((FC_v -FC_sim_v)**2)#
        return losses_corr
        <|MERGE_RESOLUTION|>--- conflicted
+++ resolved
@@ -10,15 +10,11 @@
 
 
 class CostsFC(AbstractLoss):
-<<<<<<< HEAD
     """
     Cost function for Fitting the Functional Connectivity (FC) matrix.
     The cost function is the negative log-likelihood of the Pearson correlation between the simulated FC and empirical FC.
     """
     def __init__(self):
-=======
-    def __init__(self, simKey):
->>>>>>> d6905f26
         super(CostsFC, self).__init__()
         self.simKey = simKey
 
