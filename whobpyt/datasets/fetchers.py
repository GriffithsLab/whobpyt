# ------------------------------------
# WhobPyT Data Fetcher Functionalities
# ------------------------------------
#
# Modified directly from code in grifflab/kernel-flow-tools
# Inspired by nilearn & mne
#

# Importage
import os,sys,glob,shutil,numpy as np, pandas as pd
import requests, zipfile,gdown
from datetime import datetime
<<<<<<< HEAD

=======
#from kaggle.api.kaggle_api_extended import KaggleApi
>>>>>>> 0200703e

WHOBPYT_DATA_FOLDER = '~/.whobpyt/data'


def get_localdefaultdatapath():
    return os.path.expanduser(WHOBPYT_DATA_FOLDER)


def pull_file(dlcode,destination,download_method):

  dest_file = destination.split('/')[-1]
  print('\n\nDownloading %s\n' %dest_file)

  if download_method == "wget": 
    os.system('wget %s -O %s' %(dlcode, destination))

  elif download_method == "gdown":
    url = "https://drive.google.com/uc?id=" + dlcode
    gdown.download(url, destination, quiet=False)

  elif download_method == "requests":
    url = "https://docs.google.com/uc?export=download"
    session = requests.Session()
    response = session.get(
    url, params={"id": dlcode}, stream=True)
    # get the confirmation token to download large files
    token = None
    for key, value in response.cookies.items():
      if key.startswith("download_warning"):
        token = value
    if token:
      params = {"id": id, "confirm": token}
      response = session.get(url, params=params, stream=True)
    # save content to the zip-file  
    CHUNK_SIZE = 32768
    with open(destination, "wb") as f:
      for chunk in response.iter_content(CHUNK_SIZE):
        if chunk:
          f.write(chunk)


def pull_folder(dlcode: str, newfolder_name: str, dest_folder = None):

    # Creates a new folder `newfolder_name` inside `dest_folder`, 
    # downloads the data into that location, 
    # and returns the location as a string

    # Assemble gdown gdrive url target
    url = "https://drive.google.com/drive/folders/" + dlcode
  
    # (dest_folder is the location this folder will be downloaded into)

    # if no dest folder supplied, use the default location in user's home    
    if dest_folder is None: dest_folder = get_localdefaultdatapath()
    newfolder = os.path.join(dest_folder, newfolder_name)

    # Create dest folder if it does not exist
    if not os.path.exists(newfolder): os.makedirs(newfolder) 

    # cd to dest folder, grab the download, cd back to current dir  
    cwd = os.getcwd()
    os.chdir(newfolder)
    gdown.download_folder(url, remaining_ok=True)
    os.chdir(cwd)

    print('\n\nDownloaded \n\n%s \n\nto \n\n%s\n\n' %(url,newfolder))           
    return newfolder


def fetch_hcpl2k8(dest_folder = None):

    dlcode = "18smy3ElTd4VksoL4Z15dhwT5l3yjk6xS"

    res_location = pull_folder(dlcode, dest_folder=dest_folder, 
                               newfolder_name = 'hcpl2k8')

    return res_location

   


def fetch_MomiEtAlELife2023(dest_folder=None):
    #
    # -----
    # Usage
    # -----
    #
    # thisdir = os.getcwd()
    # dest_folder = os.path.join(thisdir,'reproduce_Momi_et_al_2023')
    #
    # res = fetch_MomiEtAlElife2023(dest_folder=dest_folder)
    #

    cwd = os.getcwd()
   
    # Life hack to stop for erroring on the next line
    if dest_folder is None: dest_folder = ''

    # Create the target out dir
    if not os.path.isdir(dest_folder): os.makedirs(dest_folder)
    os.chdir(dest_folder)

    # Pull the data folder
    newf_name = ''
    dlcode = '1t-9m0E88xUUcGWWH024H32maQUs_Jjgx'  # This is the DATA_LITE folder
    # dlcode = '1iwsxrmu_rnDCvKNYDwTskkCNt709MPuF' This is the FULL data folder (too large to download)
    res_loc_1 = pull_folder(dlcode, dest_folder=dest_folder,newfolder_name=newf_name)

    # Pull the fsaverage folder
    newf_name = '' 
    dlcode = '1YPyf3h9YKnZi0zRwBwolROQuqDtxEfzF'
    res_loc_2 = pull_folder(dlcode, dest_folder=dest_folder,newfolder_name=newf_name)

    # Confirm you got everything and go back to initial dir
    os.chdir(cwd)




def fetch_egtmseeg(dest_folder=None, redownload=False):
    #
    # -----
    # Usage
    # -----
    #
    # res = fetch_egtmseeg()
    #

    osf_url_pfx = 'https://osf.io/download'
    files_dict = {'680fc6eb5210d93da17c5a1d':'Schaefer2018_200Parcels_7Networks_count.csv',
                  '680fe69f9ba48ef173568c07':'Schaefer2018_200Parcels_7Networks_order_FSLMNI152_2mm.Centroid_RAS.txt',
                  '680fc6fbab92f2b5627c5a0f':'stim_weights.npy',
                  '680fc6f63068d66fc8568e3e':'Subject_1_low_voltage.fif',
                  '680fc6f80959f56dde568f29':'Subject_1_low_voltage_fittingresults_stim_exp.pkl',
                  '680fc6f99f030183213cbfd3':'Subject_1_low_voltage_lf.npy'}
    
    cwd = os.getcwd()
   
    if dest_folder is None:
        defpath = get_localdefaultdatapath()
        dest_folder = os.path.join(defpath, 'eg__tmseeg')

    # If input instruction was to re-download and folder is already present, remove it
    if os.path.isdir(dest_folder) and redownload == True:
        os.system('rm -rf %s' %dest_folder)

    # If the folder does not exist, create it and download the files
    if not os.path.isdir(dest_folder): 

        os.makedirs(dest_folder)
    
        os.chdir(dest_folder)

        for file_code, file_name in files_dict.items():
          dlcode = osf_url_pfx + '/' + file_code
          pull_file(dlcode, file_name, download_method='wget')
   
        os.chdir(cwd)

    return dest_folder 



def fetch_egmomi2023(dest_folder=None, redownload=False):
    """
    Fetch multiple files for Momi2023 using pull_file function.
    """
    
    osf_url_pfx = 'https://osf.io/download'    
    cwd = os.getcwd()

    if dest_folder is None:
        defpath = get_localdefaultdatapath()
        dest_folder = os.path.join(defpath, 'eg__momi2023')

    # If input instruction was to re-download and folder is already present, remove it
    if os.path.isdir(dest_folder) and redownload == True:
        shutil.rmtree(dest_folder)

    # Create the destination folder if it doesn't exist
    if not os.path.isdir(dest_folder):
        os.makedirs(dest_folder)

    os.chdir(dest_folder)

    """
    files_to_download = [('10CNgKxKtuF-fHCSzAZszrMWxfiE3npBZ','sub_0_fittingresults_stim_exp.pkl'),
                         ('10EKlRPE3LhMe4g3-etEtcgpGAnUBxX7L','sub_1_fittingresults_stim_exp.pkl'),
                         ('10EhWhBQhoE-_FU8EsZjPQCNlt_7HtKPZ','sub_2_fittingresults_stim_exp.pkl'),
                         ('10LT6yM3zY4OHV4iFZxhYffeE0dW6-82m','sub_3_fittingresults_stim_exp.pkl'),
                         ('10MATp09A6wkIaBxr0V0dRejmI4MxnVES','sub_4_fittingresults_stim_exp.pkl'),
                         ('10TTUXcLaOGIcvJERZXR2YGd7-tvTbHU7','sub_5_fittingresults_stim_exp.pkl'),
                         ('109p5O9bsprTWxDGGFIh2KUZ6B4uP51oO', 'stim_weights'),
                         ('1z9uz8jgoWk8BqviPaxVMBU4ES_GV-obb', 'Schaefer2018_200Parcels_7Networks_distance.csv'),
                         ('1fMTVFgKfshF5WN0PV87GZY489ZSTESOh', 'Schaefer2018_200Parcels_7Networks_count.csv'),
                         ('1Ve1LsL-zoJ4bOYCtlkS-1PTLCc_NwmYR', 'rh.Schaefer2018_200Parcels_7Networks_order.annot'),
                         ('1LOY3j5Ti3pf6G0KUnmL1tEKZ2EIx8i3c', 'real_EEG'),
                         ('1n3W892HiPumKaQ6eE6veZgsPlKrxDGvH', 'only_high_trial.mat'),
                         ('1BnlXHlGJK1O-xPSB0dS09lm-2f35yR4O', 'lh.Schaefer2018_200Parcels_7Networks_order.annot'),
                         ('1GZ8fmw3HeLlLDUXVMMV9VQMI-mZ8esVl', 'leadfield'),
                         ('1-SA-ooEa6s6Jo4uarSUzqqZkId3sYDTg', 'all_avg.mat_avg_high_epoched')]"
     """

    files_to_download = {"10CNgKxKtuF-fHCSzAZszrMWxfiE3npBZ":  "sub_0_fittingresults_stim_exp.pkl",
                                  "681075a6e72532ce337c5a4a":  "sub_1_fittingresults_stim_exp.pkl",
                                  "68107596e5ea73185c7c5a7c": "stim_weights",
                                  "681075a6e72532ce337c5a4a": "Schaefer2018_200Parcels_7Networks_distance.csv",
                                  "68107591430f2af683568cb2": "Schaefer2018_200Parcels_7Networks_count.csv",   
                                  "6810758e11d6cb1d67568d05": "rh.Schaefer2018_200Parcels_7Networks_order.annot",
                           "6810758681075a6e72532ce337c5a4a": "real_EEG",
                                  "68107567fed207be8f3cbf9f": "only_high_trial.mat",
                                  "681074df24f63ddb219fddf8": "lh.Schaefer2018_200Parcels_7Networks_order.annot",
                         "1-SA-ooEa6s6Jo4uarSUzqqZkId3sYDTg": "all_avg.mat_avg_high_epoched" }


    total_files = len(files_to_download)

    # If the folder does not exist, create it and download the files
    if not os.path.isdir(dest_folder): 

        os.makedirs(dest_folder)
    
        os.chdir(dest_folder)

        for file_code, file_name in files_dict.items():
          dlcode = osf_url_pfx + '/' + file_code
          pull_file(dlcode, file_name, download_method='wget')

    return dest_folder



def fetch_egismail2025(dest_folder=None, redownload=False):
    """
    Fetch multiple files for Ismail2025 using pull_file function.
    """

    cwd = os.getcwd()

    if dest_folder is None:
        defpath = get_localdefaultdatapath()
        dest_folder = os.path.join(defpath, 'eg__ismail2025')

    # If input instruction was to re-download and folder is already present, remove it
    if os.path.isdir(dest_folder) and redownload == True:
        shutil.rmtree(dest_folder)

    # Create the destination folder if it doesn't exist
    if not os.path.isdir(dest_folder):
        os.makedirs(dest_folder)

    os.chdir(dest_folder)

    files_to_download = [
        ('1P4WSVLiWDdoK_S2cSlDyt1V7JuphfsaZ', 'distance.txt'),
        ('1hubOoaJcCExawBKk-fpxNXSmSi-dx2-v', 'emp_noise_source.npy'),
        ('1frpLiDxwdduE1LAOWGPCSDTETTWjkKUh', 'emp_verb_source.npy'),
        ('1HpMJzTzxNn-YItSo_GJvCpI3EEuvVWUP', 'info.pkl'),
        ('1gtVxgl1z6QQKDyuxlWdePUpU__i2Njba', 'leadfield_3d.mat'),
        ('1rgaPu3fRPYxRb6EHkFac4ahC0McbBBJb', 'noise_evoked.npy'),
        ('1Lr3VV69jBVkNWqz7iPxJHVmflgBTsyYq', 'sim_noise_sensor.npy'),
        ('18os1jbGZS2si7_0p1bb7nplHEKYqW54J', 'sim_noise_source.npy'),
        ('1pSVY_YPic5mFAoU3xX99HzejS5Fq0ezW', 'sim_verb_sensor.npy'),
        ('1DCLLXr7e6y4o9Gs9sQhGDWrRO6HJU7Oe', 'sim_verb_source.npy'),
        ('1VKCFgHQ78rraTvyJxVWBYevm4omMYMxG', 'verb_evoked.npy'),
        ('1zFBPr25WZEPJVICLx19-JS3XQESsQVNu', 'weights.csv'),
    ]

    total_files = len(files_to_download)

    for idx, (dlcode, output_filename) in enumerate(files_to_download, start=1):
        print(f"Downloading file {idx} of {total_files}: {output_filename}")
        destination_path = os.path.join(dest_folder, output_filename)
        pull_file(dlcode, destination_path, download_method="gdown")

    os.chdir(cwd)

    return dest_folder

def  fetch_egmomi2025(dest_folder=None, redownload=False):
    #
    # -----
    # Usage
    # -----
    #
    # res = fetch_egmomi2025()
    #
    from kaggle.api.kaggle_api_extended import KaggleApi
    api = KaggleApi()
    api.config_values['username'] = "claires03"
    api.config_values['key'] = "ee39084a8974336d9fff7e1ced807e64"
    files_dict = {'davi1990/empirical-data':'empirical-data',
                  'davi1990/anatomical':'anatomical',
                  'davi1990/calculate-distance':'calculate-distance',
                  'davi1990/virtual-dissection':'virtual-dissection'}
    cwd = os.getcwd()
    #
    if dest_folder is None:
        defpath = get_localdefaultdatapath()
        dest_folder = os.path.join(defpath, 'eg__momi2025')
    # If input instruction was to re-download and folder is already present, remove it
    if os.path.isdir(dest_folder) and redownload == True:
        os.system('rm -rf %s' %dest_folder)
    # If the folder does not exist, create it and download the files
    if not os.path.isdir(dest_folder):
        os.makedirs(dest_folder)
        os.chdir(dest_folder)
        for file_code, file_name in files_dict.items():
          dest_sub_folder = os.path.join(dest_sub_folder, file_name)
          if not os.path.isdir(dest_sub_folder):
              os.makedirs(dest_sub_folder)
              api.dataset_download_files(file_code, path= dest_sub_folder, unzip=True)
    return dest_folder<|MERGE_RESOLUTION|>--- conflicted
+++ resolved
@@ -10,11 +10,7 @@
 import os,sys,glob,shutil,numpy as np, pandas as pd
 import requests, zipfile,gdown
 from datetime import datetime
-<<<<<<< HEAD
-
-=======
 #from kaggle.api.kaggle_api_extended import KaggleApi
->>>>>>> 0200703e
 
 WHOBPYT_DATA_FOLDER = '~/.whobpyt/data'
 
